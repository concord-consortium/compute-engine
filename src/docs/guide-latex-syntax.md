--- conflicted
+++ resolved
@@ -69,28 +69,20 @@
 
 ## Custom LaTeX Dictionary
 
-<<<<<<< HEAD
-The LaTeX that can be parsed or serialized is defined by some dictionary
-entries. While the Compute Engine standard library define the semantic of the
-MathJSON expressions, the LaTeX dictionary define the LaTeX syntax that can be
-parsed and serialized.
-=======
 The <a href ="/math-json/">MathJSON format</a> is independent of any source or
 target language (LaTeX, MathASCII, etc...) or of any specific interpretation of
 the symbols used in a MathJSON expression (`"Pi"`, `"Sin"`, etc...).
->>>>>>> a66d0d12
 
-A **LaTeX dictionary** defines how a MathJSON expression can be expressed into
-a LaTeX (**serialization**) or constructed LaTeX (**parsing**).
+A **LaTeX dictionary** defines how a MathJSON expression can be expressed into a
+LaTeX (**serialization**) or constructed LaTeX (**parsing**).
 
 It includes definitions such as:
 
 - "_The `Power` function is represented as "`x^{n}`"_"
 - "_The `Divide` function is represented as "`\frac{x}{y}`"_".
 
-
-The Compute Engine includes a default LaTeX dictionary to parse a number of common
-math expressions.
+The Compute Engine includes a default LaTeX dictionary to parse a number of
+common math expressions.
 
 **To extend the LaTeX syntax** pass a `latexDictionary` option to the Compute
 Engine constructor.
