--- conflicted
+++ resolved
@@ -2083,20 +2083,11 @@
    * Add LaTeX or other requested metadata to the expression
    */
 
-  decorate(expr: Expression, start: number): Expression;
-  decorate(expr: Expression | null, start: number): Expression | null;
   decorate(expr: Expression | null, start: number): Expression | null {
     if (expr === null) return null;
     if (!this.options.preserveLatex) return expr;
 
     const latex = this.latex(start, this.index);
-<<<<<<< HEAD
-    const latexBeforeLength = this.latex(0, start).length;
-    const sourceOffsets: [number, number] = [
-      latexBeforeLength,
-      this.latexBefore + latex.length,
-    ]
-=======
     // start and this.index are indexes in the tokens array
     // for sourceOffsets we want indexes in the source latex
     const latexBeforeLength = this.latex(0, start).length;
@@ -2104,7 +2095,6 @@
       latexBeforeLength,
       latexBeforeLength + latex.length,
     ];
->>>>>>> c36481d5
     if (Array.isArray(expr)) {
       expr = { latex, sourceOffsets, fn: expr };
     } else if (typeof expr === 'number') {
